#!/usr/bin/env python3
# -*- coding: utf-8 -*-

# =============================================================================
# Imports
# =============================================================================
import cmath
import os
import warnings
from datetime import datetime
from typing import Dict

import matplotlib.pyplot as plt
import numpy as np
import yaml
from scipy.signal import hilbert
from statsmodels.tsa.forecasting.theta import ThetaModel
from tqdm import tqdm

from xmca import __version__
from xmca.tools.array import (get_nan_cols, has_nan_time_steps, remove_mean,
                              remove_nan_cols, block_bootstrap)
from xmca.tools.rotation import promax
from xmca.tools.text import boldify_str, secure_str, wrap_str


# =============================================================================
# MCA
# =============================================================================
class MCA:
    '''Perform MCA on two ``numpy.ndarray``.

    MCA is a more general form of Principal Component Analysis (PCA)
    for two input fields (left, right). If both data fields are the same,
    it is equivalent to PCA.

    '''

    def __init__(self, *fields):
        '''Load data fields and store information about data size/shape.

        Parameters
        ----------
        left : ndarray
            Left input data. First dimension needs to be time.
        right : ndarray, optional
            Right input data. First dimension needs to be time.
            If none is provided, automatically, right field is assumed to be
            the same as left field. In this case, MCA reducdes to normal PCA.
            The default is None.


        Examples
        --------
        Let `left` and `right` be some geophysical fields (e.g. SST and SLP).
        To perform PCA on `left` use:

        >>> from xmca.array import MCA
        >>> pca = MCA(left)
        >>> pca.solve()
        >>> exp_var = pca.explained_variance()
        >>> pcs = pca.pcs()
        >>> eofs = pca.eofs()

        To perform MCA on `left` and `right` use:

        >>> mca = MCA(left, right)
        >>> mca.solve()
        >>> exp_var = mca.explained_variance()
        >>> pcs = mca.pcs()
        >>> eofs = mca.eofs()

        '''
        if len(fields) == 0:
            fields = np.array([])

        if len(fields) > 2:
            raise ValueError("Too many fields. Pass 1 or 2 fields.")

        if len(fields) == 2:
            if fields[0].shape[0] != fields[1].shape[0]:
                raise ValueError('''Time dimensions of given fields are different.
                Time series should have same time lengths.''')

        if not all(isinstance(f, np.ndarray) for f in fields):
            raise TypeError('''One or more fields are not `numpy.ndarray`.
            Please provide `numpy.ndarray` only.''')

        if any(has_nan_time_steps(f) for f in fields):
            raise ValueError('''One or more fields contain NaN time steps.
            Please remove these prior to analysis.''')

        # field meta information
        self._keys                  = ['left', 'right']
        self._fields                = {}  # input fields
        self._shape                 = {}  # input field shapes
        self._field_names           = {}  # names of input fields
        self._field_means           = {}  # mean of fields
        self._field_stds            = {}  # standard deviation of fields
        self._fields_spatial_shape  = {}  # spatial shapes of fields
        self._n_variables           = {}  # number of variables of fields
        self._no_nan_index          = {}  # index of variables containing data
        self._n_observations        = {}  # number of observations/samples

        # set fields
        if len(fields) == 1:
            self._keys.pop()
        fields = {k: f for k, f in zip(self._keys, fields)}

        self._set_field_meta(fields)
        fields = self._reshape_to_2d(fields)
        self._set_no_nan_idx(fields)
        fields = self._remove_nan_cols(fields)
        self._set_field_means(fields)
        self._set_field_stds(fields)

        self._fields  = self._center(fields)

        # set meta information
        self._analysis = {
            'version'               : __version__,
            'is_bivariate'          : True if len(self._fields) > 1 else False,
            # pre-processing
            'is_normalized'         : False,
            'is_coslat_corrected'   : False,
            'method'                : 'pca',
            # Complex solution
            'is_complex'            : False,
            'extend'                : False,
            'theta_period'          : 365,
            # Rotated solution
            'is_rotated'            : False,
            'n_rot'                : 0,
            'power'                 : 0,
            # Truncated solution
            'is_truncated'          : False,
            'is_truncated_at'       : 0,
            'rank'                  : 0,
            'total_covariance'      : 0.0,
            'total_squared_covariance'      : 0.0
        }

        self._analysis['method']        = self._get_method_id()

    def set_field_names(self, left='left', right='right'):
        '''Set the name of the left and/or right field.

        Field names will be reflected when results are plotted or saved.

        Parameters
        ----------
        left : string
            Name of the `left` field. (the default is 'left').
        right : string
            Name of the `right` field. (the default is 'right').

        '''
        self._field_names['left']   = left
        self._field_names['right']  = right

    def _set_field_meta(self, data: Dict[str, np.ndarray]) -> None:
        for k, field in data.items():
            self._shape[k] = field.shape
            self._n_observations[k] = field.shape[0]
            self._fields_spatial_shape[k] = field.shape[1:]
            self._n_variables[k] = np.product(field.shape[1:])
            self._field_names[k] = k

    def _center(self, data: Dict[str, np.ndarray]) -> Dict[str, np.ndarray]:

        centered = {}
        for k, field in data.items():
            with warnings.catch_warnings():
                warnings.simplefilter("ignore", category=RuntimeWarning)
                centered[k] = field - field.mean(axis=0)

        return centered

    def _set_field_means(self, data: Dict[str, np.ndarray]) -> None:
        for k, field in data.items():
            self._field_means[k] = field.mean(axis=0)

    def _set_field_stds(self, data: Dict[str, np.ndarray]) -> None:
        for k, field in data.items():
            self._field_stds[k] = field.std(axis=0)

    def _set_no_nan_idx(self, data: Dict[str, np.ndarray]) -> None:

        for k, field in data.items():
            self._no_nan_index[k] = ~(get_nan_cols(field))

    def _remove_nan_cols(
            self, data: Dict[str, np.ndarray]) -> Dict[str, np.ndarray]:
        data_no_nan = {}
        for k, field in data.items():
            data_no_nan[k] = remove_nan_cols(field)

        return data_no_nan

    def _reshape_to_2d(
            self, data: Dict[str, np.ndarray]) -> Dict[str, np.ndarray]:
        data_2d = {}
        for k, field in data.items():
            n_obs = field.shape[0]
            n_vars = np.product(field.shape[1:])

            field = field.reshape(n_obs, n_vars)
            data_2d[k] = field

        return data_2d

    def _get_method_id(self):
        id = 'pca'
        if self._analysis['is_bivariate']:
            id = 'mca'
        return id

    def _get_analysis_path(self, path=None):
        if path is None:
            name_folder = '_'.join(self._field_names.values())
            name_folder = secure_str(name_folder)
            path = os.path.join(os.getcwd(), 'xmca', name_folder)
        elif not os.path.isabs(path):
            path = os.path.abspath(path)

        return path

    def _create_analysis_path(self, path):
        path = self._get_analysis_path(path)

        if not os.path.exists(path):
            os.makedirs(path)

    def _scale_X(self, data_dict):
        std     = self._field_stds
        mean    = self._field_means
        scaled = data_dict.copy()

        for k, field in scaled.items():
            field -= mean[k]
        if self._analysis['is_normalized']:
            field /= std[k]

        return scaled

    def _scale_X_inverse(self, data_dict):
        std     = self._field_stds
        mean    = self._field_means

        scaled = data_dict

        for k, field in scaled.items():
            if self._analysis['is_normalized']:
                field *= std[k]
            field += mean[k]

        return scaled

    def _get_X(self, original_scale=False, real=False):
        X  = {k : f.copy() for k, f in self._fields.items()}

        if real:
            X  = {k : x.real for k, x in X.items()}

        if original_scale:
            X = self._scale_X_inverse(X)

        return X

    def _get_fields(self, original_scale=False):
        n_obs  = self._n_observations['left']
        n_var     = self._n_variables
        fshape = self._fields_spatial_shape
        no_nan_idx = self._no_nan_index
        fields_2d = self._get_X(original_scale=original_scale)

        fields = {}
        for k, X in fields_2d.items():
            dtype       = X.dtype
            fields[k]   = np.zeros([n_obs, n_var[k]], dtype=dtype) * np.nan
            fields[k][:, no_nan_idx[k]] = X
            # reshape eofs to have original input shape
            fields[k]   = fields[k].reshape((n_obs,) + fshape[k])

        return fields

    def apply_weights(self, left=None, right=None):
        '''Apply weights to the left and/or right field.

        Parameters
        ----------
        left : ndarray
            Weights for left field.
        right : ndarray
            Weights for right field.

        Examples
        --------
        Let `left` and `right` be some input data (e.g. SST and precipitation).

        >>> left = np.random.randn(100, 30)
        >>> right = np.random.randn(100, 40)

        Call constructor, apply weights and then solve:

        >>> left_weights = np.random.randn(1, 30)  # some random weights
        >>> right_weights = np.random.randn(1, 40)
        >>> mca = MCA(left, right)
        >>> mca.apply_weights(lw, rw)
        >>> mca.solve()

        '''
        field_items = self._fields.items()

        weights = {'left' : left, 'right' : right}
        weights.update({k : 1 if w is None else w for k, w in weights.items()})
        self._fields.update({
            k : field * weights[k] for k, field in field_items
        })

    def normalize(self):
        '''Normalize each time series by its standard deviation.

        '''
        keys        = self._keys
        fields      = self._fields
        std  = self._field_stds

        for k in keys:
            self._fields[k] = fields[k] / std[k]

        self._analysis['is_normalized'] = True
        self._analysis['is_coslat_corrected'] = False
        self._analysis['method'] = self._get_method_id()
        return None

    def _theta_forecast(self, series):
        period = self._analysis['theta_period']
        steps = len(series)

        model = ThetaModel(
            series, period=period, deseasonalize=True, use_test=False
        ).fit()
        forecast = model.forecast(steps=steps, theta=20)

        return forecast

    def _get_reg_coefs(self, x, y):
        assert(x.shape[0] == y.shape[0])
        N = x.shape[0]

        xmean = np.mean(x, axis=0)
        ymean = np.mean(y, axis=0)
        xstd  = np.mean(x, axis=0)

        # Compute covariance along time axis
        cov   = np.sum((x - xmean) * (y - ymean), axis=0) / N

        # Compute regression slope and intercept:
        slope     = cov / (xstd**2)
        intercept = ymean - xmean * slope
        return intercept, slope

    def _exp_forecast(self, field):
        N = field.shape[0]
        x = np.arange(N)
        x = np.repeat(x[:, np.newaxis], field.shape[1], axis=1)
        intercept, slope = self._get_reg_coefs(x, field)

        linear_end = slope * x[-1, :] + intercept
        series_end = field[-1, :]
        offset      = series_end - linear_end

        theta = self._analysis['theta_period']
        # start x at 1, because exp(0) would produce same value as the last
        # point of the original time series
        x_shift = x + 1
        exp_extension = offset * np.exp(-x_shift / theta)
        lin_extension = (slope * x) + linear_end

        return exp_extension + lin_extension

    def _extend(self, field):
        extend = self._analysis['extend']
        # Theta extension
        if extend == 'theta':
            extended = [self._theta_forecast(col) for col in tqdm(field.T)]
            extended = np.array(extended).T
        # Exponential extension
        elif extend == 'exp':
            extended = self._exp_forecast(field)
        else:
            error_message = '''{:} is not a valid extension. Choose either
            `exp` or `theta`.'''.format(extend)
            raise ValueError(error_message)

        return extended

    def _complexify(self, fields: Dict[str, np.ndarray]) -> Dict[str, np.ndarray]:
        '''Complexify data via Hilbert transform.

        Calculating Hilbert transform via scipy.signal.hilbert is done
        through Fast Fourier Transform. If the time series exhibits some
        non-periodic behaviour (e.g. a trend) the Hilbert transform
        produces extreme "legs" at the beginning/end of the time series.
        To encounter this issue, we can forecast/backcast the original time
        series via the Theta model before applying the Hilbert transform.
        Then, we only take the middle part of the Hilbert transform
        (corresponding to the original time series) which exhibits
        a dampened influence of the "legs".

        Parameters
        ----------
        field : ndarray
            Real input field which is to be transformed via Hilbert transform.

        Returns
        -------
        ndarray
            Analytical signal of input field.

        '''
        n_observations = self._n_observations['left']

        for k in self._keys:
            fields[k] = fields[k].real
            if self._analysis['extend']:
                post    = self._extend(fields[k])
                pre     = self._extend(fields[k][::-1])[::-1]

                fields[k] = np.concatenate([pre, fields[k], post])

            # perform actual Hilbert transform of (extended) time series
            fields[k] = hilbert(fields[k], axis=0)

            if self._analysis['extend']:
                # cut out the first and last third of Hilbert transform
                # which belong to the forecast/backcast
                fields[k] = fields[k][n_observations:(2 * n_observations)]
                fields[k] = remove_mean(fields[k])

        return fields

    def _svd(self, fields: Dict[str, np.ndarray]) -> Dict[str, np.ndarray]:
        Us = {}
        Ss = {}
        Vts = {}
        for k, f in fields.items():
            u, s, vt = np.linalg.svd(f, full_matrices=False)
            Us[k] = u
            Ss[k] = s
            Vts[k] = vt
        return Us, Ss, Vts

    def _get_max_mode(self, n=None, rotated=False):
        n_modes = []
        n_modes.append(self._analysis['rank'])

        if n is not None:
            n_modes.append(n)

        if rotated:
            n_modes.append(self._analysis['n_rot'])

        return np.min(n_modes)

    def solve(self, complexify=False, extend=False, period=1):
        '''Call the solver to perform EOF analysis/MCA.

        Under the hood the method performs singular value decomposition on
        the covariance matrix.

        Parameters
        ----------
        complexify : boolean, optional
            Use Hilbert transform to complexify the input data fields
            in order to perform complex PCA/MCA. Default is false.
        extend : ['exp', 'theta', False], optional
            If specified, time series are extended by fore/backcasting based on
            either an exponential or a Theta model. Artificially extending
            the time series sometimes helps to reduce spectral leakage inherent
            to the Hilbert transform when time series are not stationary.
            Only used for complex time series i.e. when omplexify=True.
            Default is False.
        period : float, optional
            If Theta model, it represents the number of time steps for a
            season. If exponential model, it represents the number of time
            steps for the exponential to decrease to 1/e. If no extension is
            selected, this parameter has no effect. Default is 1.
        '''
        if any([np.isnan(field).all() for field in self._fields.values()]):
            raise RuntimeError('''
            Fields are empty. Did you forget to load data?
            ''')

        self._analysis['is_complex']    = complexify
        self._analysis['extend']        = extend
        self._analysis['theta_period']  = period

        n_observations  = self._n_observations['left']
        dof = n_observations - 1

        # complexify input data via Hilbert transform
        if self._analysis['is_complex']:
            self._fields = self._complexify(self._fields)

        X = self._get_X()

        # perform PCA of input to speed up algorithm
        k, l, mt = self._svd(X)
        R = {key: k[key] * l[key] for key in self._keys}
        # create covariance matrix
        try:
            kernel = R['left'].conj().T @ R['right']
        except KeyError:
            try:
                kernel = R['left'].conj().T @ R['left']
            except KeyError as err:
                msg = (
                    'Error in creating kernel. Please report this issue on '
                    'GitHub'
                )
                raise KeyError(msg) from err
        kernel = kernel / dof

        # perform singular value decomposition
        try:
            VLeft, singular_values, VTRight = np.linalg.svd(
                kernel, full_matrices=False
            )
            VRight = VTRight.conj().T
            del(VTRight)
        except np.linalg.LinAlgError:
            raise np.linalg.LinAlgError(
                '''SVD failed. NaN entries may be the problem.'''
            )

        V = {}
        V['left'] = VLeft
        V['right'] = VRight
        # singular vectors (EOFs) = V
        self._V = {key: mt[key].conj().T @ V[key] for key in self._keys}

        # free up space
        del(VLeft)
        del(VRight)

        self._singular_values = singular_values
        self._variance = singular_values
        self._var_idx = np.argsort(singular_values)[::-1]
        self._norm = {k: np.sqrt(singular_values) for k in self._keys}

        self._analysis['total_covariance'] = singular_values.sum()
        self._analysis['total_squared_covariance'] = (singular_values**2).sum()
        self._analysis['rank'] = len(singular_values)
        self._analysis['is_rotated']    = False
        self._analysis['n_rot'] = len(singular_values)
        self._analysis['power']         = 0
        self._rotation_matrix           = np.eye(len(singular_values))
        self._correlation_matrix        = np.eye(len(singular_values))
        self._analysis['is_truncated_at'] = len(singular_values)

    def _get_svals(self, n=None):
        try:
            return self._singular_values[:n]
        except AttributeError:
            raise RuntimeError(
                'Cannot retrieve singular values. '
                'Please call the method `solve` first.'
            )

    def _get_V(self, n=None, rotated=True):
        all_modes = self._get_max_mode(rotated=rotated)
        n = self._get_max_mode(n, rotated=rotated)

        try:
            V = {k: v[:, :all_modes] for k, v in self._V.items()}
        except AttributeError:
            raise RuntimeError(
                'Cannot retrieve singular vectors. '
                'Please call the method `solve` first.'
            )

        for k in self._keys:
            if rotated:
                sqrt_svals = np.sqrt(self._get_svals(all_modes))
                norm    = self._get_norm(all_modes, sorted=False)
                R       = self.rotation_matrix()
                var_idx = self._var_idx
                V[k] = V[k] * sqrt_svals @ R / norm[k]
                # reorder according to variance
                V[k] = V[k][:, var_idx]

            V[k] = V[k][:, :n]

        return V

    def _get_U(self, n=None, rotated=True):
        all_modes = self._get_max_mode(rotated=rotated)
        n = self._get_max_mode(n, rotated=rotated)

        fields  = self._get_X()
        V = self._get_V(all_modes, rotated=False)
        sqrt_svals = np.sqrt(self._get_svals(all_modes))
        R       = self.rotation_matrix(inverse_transpose=True)
        var_idx = self._var_idx
        dof = self._n_observations['left'] - 1

        U = {}
        for k in self._keys:
            U[k] = fields[k] @ V[k] / sqrt_svals
            if rotated:
                U[k] = U[k] @ R  / np.sqrt(dof)
                # reorder according to variance
                U[k] = U[k][:, var_idx]
            U[k] = U[k][:, :n]

        return U

    def _get_eofs(
            self, n=None,
            scaling='None', phase_shift=0, rotated=True):

        V = self._get_V(n, rotated=rotated)
        n_var       = self._n_variables
        no_nan_idx  = self._no_nan_index
        field_shape = self._fields_spatial_shape
        eofs = {}

        for k in self._keys:
            # create data fields with original NaNs
            dtype       = V[k].dtype
            n_modes = V[k].shape[1]
            eofs[k]   = np.zeros([n_var[k], n_modes], dtype=dtype) * np.nan
            eofs[k][no_nan_idx[k], :] = V[k]
            # reshape eofs to have original input shape
            eofs[k]   = eofs[k].reshape(field_shape[k] + (n_modes,))
            # apply phase shift
            if self._analysis['is_complex']:
                eofs[k] *= cmath.rect(1, phase_shift)
            # scaling
            if scaling == 'None':
                pass
            # by eigenvalues (field units)
            elif scaling == 'eigen':
                # sqrt_svals = np.sqrt(self._get_svals(n_max_mode))
                # sqrt_svals[:n_max_mode]
                n_max_mode = V['left'].shape[1]
                norm = self._get_norm(n_max_mode, sorted=True)
                eofs[k] *= norm[k]
            # by maximum value
            elif scaling == 'max':
                eofs[k] /= np.nanmax(abs(eofs[k].real), axis=(0, 1))
            # by standard deviation
            elif scaling == 'std':
                eofs[k] /= np.nanstd(eofs[k].real, axis=(0, 1))
            else:
                msg = (
                    'The scaling option {:} is not valid. Please choose one '
                    'of the following: None, eigen, std, max'
                )
                msg = msg.format(scaling)
                raise ValueError(msg)

        return eofs

    def _get_pcs(
            self, n=None, scaling='None', phase_shift=0, rotated=True):

        U = self._get_U(n, rotated=rotated)

        for k in self._keys:
            # apply phase shift
            if self._analysis['is_complex']:
                U[k] *= cmath.rect(1, phase_shift)
            # scaling
            if scaling == 'None':
                pass
            # by eigenvalues
            elif scaling == 'eigen':
                norm = self._get_norm(n, sorted=True)
                U[k] *= norm[k]
            # by maximum value
            elif scaling == 'max':
                U[k] /= np.nanmax(abs(U[k].real), axis=0)
            # by standard deviation
            elif scaling == 'std':
                U[k] /= np.nanstd(U[k].real, axis=0)
            else:
                msg = (
                    'The scaling option {:} is not valid. Please choose one '
                    'of the following: None, eigen, std, max'
                )
                msg = msg.format(scaling)
                raise ValueError(msg)

        return U

    def _get_norm(self, n=None, sorted=True):
        try:
            norm = self._norm
        except AttributeError:
            raise RuntimeError(
                'Cannot retrieve field norms. '
                'Please call the method `solve` first.'
            )
        if sorted:
            idx = self._var_idx
            norm = {k: nrm[idx] for k, nrm in norm.items()}

        norm = {k: nrm[:n] for k, nrm in norm.items()}

        return norm

    def _get_variance(self, n=None, sorted=True):
        norm = self._get_norm(n=n, sorted=sorted)
        if self._analysis['is_bivariate']:
            var = norm['left'] * norm['right']
        else:
            var = norm['left']**2

        return var

    def rotate(self, n_rot, power=1, tol=1e-8):
        '''Perform Promax rotation on the first `n` EOFs.

        Promax rotation (Hendrickson & White 1964) is an oblique rotation which
        seeks to find `simple structures` in the EOFs. It transforms the EOFs
        via an orthogonal Varimax rotation (Kaiser 1958) followed by the Promax
        equation. If `power=1`, Promax reduces to Varimax rotation. In general,
        a Promax transformation breaks the orthogonality of EOFs and introduces
        some correlation between PCs.

        Parameters
        ----------
        n_rot : int
            Number of EOFs to rotate. For values below 2, nothing is done.
        power : int, optional
            Power of Promax rotation. The default is 1 (= Varimax).
        tol : float, optional
            Tolerance of rotation process. The default is 1e-5.

        Raises
        ------
        ValueError
            If number of rotations are <2.

        Returns
        -------
        None.

        '''
        if(n_rot < 2):
            raise ValueError('`n_rot` must be > 1')
        if(power < 1):
            raise ValueError('`power` must be >=1')

        singular_values = self._get_svals(n_rot)
        sqrt_svals = np.sqrt(singular_values)
        V = self._get_V(n_rot, rotated=False)
        n_vars_left = V['left'].shape[0]

        # rotate loadings (Cheng and Dunkerton 1995)
        L = np.concatenate(list(V.values()))
        L = L * sqrt_svals
        L_rot, R, Phi = promax(L, power, maxIter=1000, tol=tol)

        # calculate variance/reconstruct rotated "singular_values"
        norm    = {}
        norm['left']    = np.linalg.norm(L_rot[:n_vars_left, :], axis=0)
        norm['right']   = np.linalg.norm(L_rot[n_vars_left:, :], axis=0)
        if not self._analysis['is_bivariate']:
            norm['right'] = norm['left']

        variance = norm['left'] * norm['right']
        var_idx = np.argsort(variance)[::-1]

        self._norm = norm
        self._variance = variance
        self._var_idx = var_idx

        # store rotation and correlation matrix of PCs + meta information
        self._rotation_matrix           = R
        self._correlation_matrix        = Phi
        self._analysis['is_rotated']    = True
        self._analysis['n_rot']     = n_rot
        self._analysis['power']         = power

    def rotation_matrix(self, inverse_transpose=False):
        '''Return the rotation matrix used for rotation.

        For non-rotated solutions the rotation matrix equals the unit matrix.

        Parameters
        ----------
        inverse_transpose : boolean
            If True, return the inverse transposed of the rotation matrix.
            For orthogonal rotations (Varimax) it is the same as the rotation
            matrix. The default is False.

        Returns
        -------
        ndarray
            Rotation matrix

        '''
        try:
            R = self._rotation_matrix
        except AttributeError:
            n = len(self.singular_values())
            R = np.eye(n)

        # only for oblique rotations
        # If rotation is orthogonal: R = R^(-1).T
        # If rotation is oblique (p>1): R != R^(-1).T
        if inverse_transpose and self._analysis['power'] > 1:
            R = np.linalg.pinv(R).conjugate().T

        return R

    def correlation_matrix(self):
        '''
        Return the correlation matrix of PCs.

        For non-rotated and Varimax-rotated solutions the correlation matrix
        is equivalent to the unit matrix.

        Returns
        -------
        ndarray
            Correlation matrix.

        '''
        try:
            var_idx = self._var_idx
            return self._correlation_matrix[var_idx, :][:, var_idx]
        except AttributeError:
            n = len(self.singular_values())
            return np.eye(n)

    def fields(self, original_scale=False):
        '''Return `left` (and `right`) input field.

        Parameters
        ----------
        original_scale : boolean, optional
            If True, decenter and denormalize (if normalized) the input fields
            to obtain the original unit scale. Default is False.

        Returns
        -------
        dict[ndarray, ndarray]
            Fields associated to left and right input field.

        '''
        return self._get_fields(original_scale)

    def singular_values(self, n=None):
        '''Return the first `n` singular_values.

        Parameters
        ----------
        n : int, optional
            Number of singular_values to return. The default is 5.

        Returns
        -------
        ndarray
            Singular values of the obtained solution.

        '''
        return self._get_svals(n)

    def norm(self, n=None, sorted=True):
        '''Return L2 norm of first `n` loaded singular vectors.

        Parameters
        ----------
        n : int, optional
            Number of modes to return. The default will return all modes.

        Returns
        -------
        dict[str, ndarray]
            L2 norm associated to each mode and vector.

        '''
        return self._get_norm(n=n, sorted=sorted)

    def variance(self, n=None, sorted=True):
        '''Return variance of first `n` loaded singular vectors.

        Parameters
        ----------
        n : int, optional
            Number of modes to return. The default will return all modes.

        Returns
        -------
        dict[str, ndarray]
            Variance of each mode and vector.

        '''
        return self._get_variance(n=n, sorted=sorted)

    def scf(self, n=None):
        '''Return the SCF of the first `n` modes.

        The squared covariance fraction (SCF) is a measure of
        importance of each mode. It is calculated as the
        squared singular values divided by the sum of all squared singluar
        values.

        Parameters
        ----------
        n : int, optional
            Number of modes to return. The default is all.

        Returns
        -------
        ndarray
            Fraction of described squared covariance of each mode.

        '''
        variance  = self._variance[self._var_idx][:n]
        scf = variance**2 / self._analysis['total_squared_covariance'] * 100
        return scf

    def explained_variance(self, n=None):
        '''Return the CF of the first `n` modes.

        The covariance fraction (CF) is a measure of
        importance of each mode. It is calculated as the
        singular values divided by the sum of all singluar values.

        Parameters
        ----------
        n : int, optional
            Number of modes to return. The default is all.

        Returns
        -------
        ndarray
            Fraction of described covariance of each mode.

        '''
        variance  = self._variance[self._var_idx][:n]
        exp_var = variance / self._analysis['total_covariance'] * 100
        return exp_var

    def pcs(self, n=None, scaling='None', phase_shift=0, rotated=True):
        '''Return the first `n` PCs.

        Depending on the model the PCs may be real or complex, rotated or
        unrotated. Depending on the rotation type (Varimax/Proxmax), the PCs
        may be correlated.


        Parameters
        ----------
        n : int, optional
            Number of PCs to be returned. By default return all.
        scaling : {'None', 'eigen', 'max', 'std'}, optional
            Scale PCs by square root of eigenvalues ('eigen'), maximum value
            ('max') or standard deviation ('std').
        phase_shift : float, optional
            If complex, apply a phase shift to the PCs. Default is 0.
        rotated: boolean, optional
            When rotation was performed, True returns the rotated PCs while
            False returns the unrotated (original) PCs. Default is True.

        Returns
        -------
        dict[ndarray, ndarray]
            PCs associated to left and right input field.

        '''
        return self._get_pcs(n, scaling, phase_shift, rotated)

    def eofs(self, n=None, scaling='None', phase_shift=0, rotated=True):
        '''Return the first `n` EOFs.

        Depending on the model the PCs may be real or complex, rotated or
        unrotated. Depending on the rotation type (Varimax/Proxmax), the PCs
        may be correlated.

        Parameters
        ----------
        n : int, optional
            Number of EOFs to be returned. The default is None.
        scaling : {'None', 'eigen', 'max', 'std'}, optional
            Scale by square root of eigenvalues ('eigen'), maximum value
            ('max') or standard deviation ('std').
        phase_shift : float, optional
            If complex, apply a phase shift to the EOFs. Default is 0.
        rotated: boolean, optional
            When rotation was performed, True returns the rotated PCs while
            False returns the unrotated (original) EOFs. Default is True.

        Returns
        -------
        dict[ndarray, ndarray]
            EOFs associated to left and right input field.

        '''
        return self._get_eofs(n, scaling, phase_shift, rotated)

    def spatial_amplitude(self, n=None, scaling='None', rotated=True):
        '''Return the spatial amplitude fields for the first `n` EOFs.

        Parameters
        ----------
        n : int, optional
            Number of amplitude fields to be returned. If None, return all
            fields. The default is None.
        scaling : {'None', 'max'}, optional
            Scale by maximum value ('max'). The default is None.
        rotated: boolean, optional
            When rotation was performed, True returns the rotated spatial
            amplitudes while False returns the unrotated (original) spatial
            amplitudes. Default is True.

        Returns
        -------
        dict[ndarray, ndarray]
            Spatial amplitude fields associated to left and right field.

        '''
        eofs = self.eofs(n, scaling='None', rotated=rotated)

        amplitudes = {}
        for key, eof in eofs.items():
            amplitudes[key] = np.sqrt(eof * eof.conjugate()).real

            if scaling == 'max':
                amplitudes[key] /= np.nanmax(amplitudes[key], axis=(0, 1))

        return amplitudes

    def spatial_phase(self, n=None, phase_shift=0, rotated=True):
        '''Return the spatial phase fields for the first `n` EOFs.

        Parameters
        ----------
        n : int, optional
            Number of phase fields to return. If None, all fields are returned.
            The default is None.
        phase_shift : float, optional
            If complex, apply a phase shift to the spatial phase. Default is 0.
        rotated: boolean, optional
            When rotation was performed, True returns the rotated spatial
            phases while False returns the unrotated (original) spatial
            phases. Default is True.

        Returns
        -------
        dict[ndarray, ndarray]
            Spatial phase fields associated to left and right field.

        '''
        eofs = self.eofs(n, phase_shift=phase_shift, rotated=rotated)

        phases = {}
        for key, eof in eofs.items():
            phases[key] = np.arctan2(eof.imag, eof.real).real

        return phases

    def temporal_amplitude(self, n=None, scaling='None', rotated=True):
        '''Return the temporal amplitude time series for the first `n` PCs.

        Parameters
        ----------
        n : int, optional
            Number of amplitude series to be returned. If None, return all
            series. The default is None.
        scaling : {'None', 'max'}, optional
            Scale by maximum value ('max'). The default is None.
        rotated: boolean, optional
            When rotation was performed, True returns the rotated temporal
            amplitudes while False returns the unrotated (original) temporal
            amplitudes. Default is True.

        Returns
        -------
        amplitudes : dict[ndarray, ndarray]
            Temporal ampliude series associated to left and right field.

        '''
        pcs = self.pcs(n, scaling='None', rotated=rotated)

        amplitudes = {}
        for key, pc in pcs.items():
            amplitudes[key] = np.sqrt(pc * pc.conjugate()).real

            if scaling == 'max':
                amplitudes[key] /= np.nanmax(amplitudes[key], axis=0)

        return amplitudes

    def temporal_phase(self, n=None, phase_shift=0, rotated=True):
        '''Return the temporal phase function for the first `n` PCs.

        Parameters
        ----------
        n : int, optional
            Number of phase functions to return. If none, return all series.
            The default is None.
        phase_shift : float, optional
            If complex, apply a phase shift to the temporal phase.
            Default is 0.
        rotated: boolean, optional
            When rotation was performed, True returns the rotated temporal
            phases while False returns the unrotated (original) temporal
            phases. Default is True.

        Returns
        -------
        amplitudes : dict[ndarray, ndarray]
            Temporal phase function associated to left and right field.

        '''
        pcs = self.pcs(n, phase_shift=phase_shift, rotated=rotated)

        phases = {}
        for key, pc in pcs.items():
            phases[key] = np.arctan2(pc.imag, pc.real).real

        return phases

    def predict(
            self, left=None, right=None,
            n=None, scaling='None', phase_shift=0):
        '''Predict PCs of new data.

        left and right are projected on the left and right singular
        vectors. If rotation was performed, the predicted PCs will be rotated
        as well.

        Parameters
        ----------
        left : ndarray
            Description of parameter `left`.
        right : ndarray
            Description of parameter `right`.
        n : int
            Number of PC modes to return. If None, return all modes.
            The default is None.
        scaling : {'None', 'eigen', 'max', 'std'}, optional
            Scale PCs by square root of eigenvalues ('eigen'), maximum value
            ('max') or standard deviation ('std').
        phase_shift : float, optional
            If complex, apply a phase shift to the temporal phase.
            Default is 0.

        Returns
        -------
        dict[ndarray, ndarray]
            Predicted PCs associated to left and right input field.

        '''
        keys = self._keys
        data = [left, right]
        data_new = {k: d.copy() for k, d in zip(keys, data) if d is not None}

        n_obs = self._n_observations['left']
        dof = n_obs - 1
        shape = self._shape
        n_vars = self._n_variables
        no_nan_idx = self._no_nan_index

        V = self._get_V(rotated=False)
        fields_mean = self._field_means

        sqrt_svals = np.sqrt(self._get_svals())

        R = self.rotation_matrix(inverse_transpose=True)
        n_rot = R.shape[0]
        var_idx = self._var_idx

        if n is None:
            n = R.shape[0]

        pcs_new = {}
        for k, x_new in data_new.items():
            try:
                x_new = x_new.reshape(x_new.shape[0], n_vars[k])
                x_new = x_new[:, no_nan_idx[k]]
            except ValueError as err:
                if (len(x_new.shape) != len(shape[k])):
                    msg = (
                        'Error in {:} field. '
                        'Dimension of new data ({:}) and the original field '
                        '({:}) do not match. '
                        'Did you forget the time dimension?'
                    )

                    msg = msg.format(k, len(x_new.shape), len(shape[k]))
                elif x_new.shape[1:] != fields_mean[k].shape:
                    msg = (
                        'Error in {:} field. '
                        'Spatial dimensions of new data {:} and the original '
                        'field {:} do not match.'
                    )
                    msg = msg.format(k, x_new.shape[1:], shape[k][1:])
                else:
                    msg = (
                        'Dimension mismatch in {:} field.'
                    )
                    msg = msg.format(k)
                raise ValueError(msg) from err
            try:
                x_new = self._scale_X({k: x_new})[k]
                # x_new -= fields_mean[k]
            except ValueError as err:
                msg = (
                    'Error in {:} field. '
                    'Spatial dimensions of new data {:} and the original '
                    'field {:} do not match.'
                )
                msg = msg.format(k, x_new.shape[1:], fields_mean[k].shape)
                raise ValueError(msg) from err
            #
            # if self._analysis['is_normalized']:
            #     x_new /= fields_std[k]

            pcs = x_new @ V[k][:, :n_rot] / sqrt_svals[:n_rot]
            pcs = pcs @ R / np.sqrt(dof)
            # reorder according to variance
            pcs = pcs[:, var_idx]
            # take first n PCs only
            pcs = pcs[:, :n]

            # apply phase shift
            if self._analysis['is_complex']:
                pcs *= cmath.rect(1, phase_shift)
            # apply scaling
            # by eigenvalues (field units)
            if scaling == 'None':
                pass
            elif scaling == 'eigen':
                norm = self._get_norm(n, sorted=True)
                pcs *= norm[k]
            # by maximum value
            elif scaling == 'max':
                original_pcs = self._get_pcs(n, 'None', phase_shift)
                pcs /= np.nanmax(abs(original_pcs[k].real), axis=0)
            # by standard deviation
            elif scaling == 'std':
                original_pcs = self._get_pcs(n, 'None', phase_shift)
                pcs /= np.nanstd(original_pcs[k].real, axis=0)
            else:
                msg = (
                    'The scaling option {:} is not valid. Please choose one '
                    'of the following: None, eigen, std, max'
                )
                msg = msg.format(scaling)
                raise ValueError(msg)

            pcs_new[k] = pcs

        return pcs_new

    def plot(
            self, mode, threshold=0, phase_shift=0,
            cmap_eof=None, cmap_phase=None, figsize=(8.3, 5.0)):
        '''
        Plot results for `mode`.

        Parameters
        ----------
        mode : int, optional
            Mode to plot. The default is 1.
        threshold : int, optional
            Amplitude threshold below which the fields are masked out.
            The default is 0.
        phase_shift : float, optional
            If complex, apply a phase shift to the shown results. Default is 0.
        cmap_eof : str or Colormap
            The colormap used to map the spatial patterns.
            The default is 'Blues'.
        cmap_phase : str or Colormap
            The colormap used to map the spatial phase function.
            The default is 'twilight'.
        figsize : tuple
            Figure size provided to plt.figure().

        '''
        pcs     = self.pcs(mode, scaling='max', phase_shift=phase_shift)
        eofs    = self.eofs(mode, scaling='max')
        phases  = self.spatial_phase(mode, phase_shift=phase_shift)
        var     = self.explained_variance(mode)[-1]

        n_cols          = 2
        n_rows          = len(pcs)
        height_ratios   = [1] * n_rows

        # add additional row for colorbar
        n_rows += 1
        height_ratios.append(0.05)

        eof_title       = 'EOF'
        cmap_eof_range  = [-1, 0, 1]

        if self._analysis['is_complex']:
            n_cols          += 1
            eofs            = self.spatial_amplitude(mode, scaling='max')
            eof_title       = 'Amplitude'
            cmap_eof_range  = [0, 1]
            cmap_eof        = 'Blues' if cmap_eof is None else cmap_eof
            cmap_phase      = 'twilight' if cmap_phase is None else cmap_phase
        else:
            cmap_eof        = 'RdBu_r' if cmap_eof is None else cmap_eof

        for key in pcs.keys():
            pcs[key]    = pcs[key][:, -1].real
            eofs[key]   = eofs[key][:, :, -1]
            phases[key]  = phases[key][:, :, -1]

            # apply amplitude threshold
            eofs[key]  = np.where(
                abs(eofs[key]) >= threshold, eofs[key], np.nan
            )
            phases[key] = np.where(
                abs(eofs[key]) >= threshold, phases[key], np.nan
            )

        titles = {
            'pc'    : r'PC {:d} ({:.1f} \%)'.format(mode, var),
            'eof'   : eof_title,
            'phase' : 'Phase',
            'var1'  : self._field_names['left']
        }
        if 'right' in self._keys:
            titles['var2'] = self._field_names['right']

        titles.update({k: v.replace('_', ' ') for k, v in titles.items()})
        titles.update({k: boldify_str(v) for k, v in titles.items()})

        # create figure environment
        fig = plt.figure(figsize=figsize, dpi=150)
        fig.subplots_adjust(hspace=0.1, wspace=.1, left=0.25)
        gs = fig.add_gridspec(n_rows, n_cols, height_ratios=height_ratios)
        axes_pc = [fig.add_subplot(gs[i, 0]) for i in range(n_rows - 1)]
        axes_eof = [fig.add_subplot(gs[i, 1]) for i in range(n_rows - 1)]
        cbax_eof = fig.add_subplot(gs[-1, 1])

        axes_space = axes_eof

        var_names = [titles['var1']]
        if 'right' in self._keys:
            var_names.append(titles['var2'])
    
        # plot PCs
        for i, pc in enumerate(pcs.values()):
            axes_pc[i].plot(pc)
            axes_pc[i].set_ylim(-1.2, 1.2)
            axes_pc[i].set_xlabel('')
            axes_pc[i].set_ylabel(var_names[i], fontweight='bold')
            axes_pc[i].set_title('')
            axes_pc[i].set_yticks([-1, 0, 1])
            axes_pc[i].spines['right'].set_visible(False)
            axes_pc[i].spines['top'].set_visible(False)

        axes_pc[0].xaxis.set_visible(False)
        axes_pc[0].set_title(titles['pc'], fontweight='bold')

        # plot EOFs
        for i, eof in enumerate(eofs.values()):
            cb_eof = axes_eof[i].imshow(
                eof, origin='lower',
                vmin=cmap_eof_range[0], vmax=cmap_eof_range[-1], cmap=cmap_eof)
            axes_eof[i].set_title('')

        plt.colorbar(cb_eof, cbax_eof, orientation='horizontal')
        cbax_eof.xaxis.set_ticks(cmap_eof_range)
        axes_eof[0].set_title(titles['eof'], fontweight='bold')

        # plot Phase function (if data is complex)
        if (self._analysis['is_complex']):
            axes_phase = [fig.add_subplot(gs[i, 2]) for i in range(n_rows - 1)]
            cbax_phase = fig.add_subplot(gs[-1, 2])

            for i, phase in enumerate(phases.values()):
                cb_phase = axes_phase[i].imshow(
                    phase, origin='lower',
                    vmin=-np.pi, vmax=np.pi, cmap=cmap_phase)
                axes_phase[i].set_title('')

            plt.colorbar(cb_phase, cbax_phase, orientation='horizontal')
            cbax_phase.xaxis.set_ticks([-3.14, 0, 3.14])
            cbax_phase.set_xticklabels([r'-$\pi$', '0', r'$\pi$'])

            for a in axes_phase:
                axes_space.append(a)

            axes_phase[0].set_title(titles['phase'], fontweight='bold')

        # add map features
        for a in axes_space:
            a.set_aspect('auto')
            a.xaxis.set_visible(False)
            a.yaxis.set_visible(False)

        # if more than 1 row, remove xaxis
        if (len(pcs) == 2):
            axes_pc[0].xaxis.set_visible(False)
            axes_pc[0].spines['bottom'].set_visible(False)

    def save_plot(
            self, mode, path=None, plot_kwargs={}, save_kwargs={}):
        '''Create and save a plot to local disk.

        Parameters
        ----------
        mode : int
            Mode to plot.
        path : str
            Path where to save the plot. If none is provided, an automatic
            name will be generated based on the mode number.
        plot_kwargs : dict
            Additional parameters provided to `xmca.array.plot`.
        save_kwargs : dict
            Additional parameters provided to `matplotlib.pyplot.savefig`.

        '''
        if path is None:
            output = 'mode{:}.png'.format(mode)
        else:
            output = path

        fig, axes = self.plot(mode=mode, **plot_kwargs)
        fig.subplots_adjust(left=0.06)
        plt.savefig(output, **save_kwargs)

    def truncate(self, n):
        '''Truncate the solution to the first `n` modes.

        This may be helpful when the full model takes up to much space to be
        saved.

        Parameters
        ----------
        n : int
            Number of modes to be retained.

        '''
        n_rot = self._analysis['n_rot']
        is_rotated = self._analysis['is_rotated']
        if (is_rotated & (n < n_rot)):
            raise ValueError(
                'Cannot truncte rotated solution. Please ensure `n` > `n_rot`'
            )
        if (n < self._singular_values.size):
            self._singular_values = self._singular_values[:n]

            for key in self._keys:
                self._V[key] = self._V[key][:, :n]

            self._analysis['is_truncated'] = True
            self._analysis['is_truncated_at'] = n

    def _create_info_file(self, path):
        sep_line = '\n#' + '-' * 79
        now  = datetime.now().strftime("%Y-%m-%d %H:%M:%S")

        file_header = (
            'This file contains information neccessary to load stored analysis'
            'data from xmca module.')

        path_output = os.path.join(path, 'info.xmca')

        file = open(path_output, 'w+')
        file.write(wrap_str(file_header))
        file.write('\n# To load this analysis use:')
        file.write('\n# from xmca.xarray import xMCA')
        file.write('\n# mca = xMCA()')
        file.write('\n# mca.load_analysis(PATH_TO_THIS_FILE)')
        file.write('\n')
        file.write(sep_line)
        file.write(sep_line)
        file.write('\n{:<20} : {:<57}'.format('created', now))
        file.write(sep_line)
        for key, name in self._field_names.items():
            file.write('\n{:<20} : {:<57}'.format(key, str(name)))
        file.write(sep_line)
        for key, info in self._analysis.items():
            if key in [
                    'is_bivariate', 'is_complex', 'is_rotated', 'is_truncated'
            ]:
                file.write(sep_line)
            file.write('\n{:<20} : {:<57}'.format(key, str(info)))
        file.close()

    def _get_file_names(self, format):

        fields  = {}
        eofs    = {}
        pcs     = {}
        norm    = {}
        for key, variable in self._field_names.items():
            variable    = secure_str(variable)
            field_name  = variable
            eof_name    = '_'.join([variable, 'eofs'])

            fields[key] = '.'.join([field_name, format])
            eofs[key]   = '.'.join([eof_name, format])

        singular_values = 'singular_values'
        singular_values = '.'.join([singular_values, format])

        file_names = {
            'fields'    : fields,
            'eofs'      : eofs,
            'pcs'       : pcs,
            'singular'  : singular_values,
            'norm'      : norm
        }
        return file_names

    def _save_data(self, data_array, path, *args, **kwargs):
        raise NotImplementedError('only works for `xarray`')

    def _set_analysis(self, key, value):
        try:
            key_type = type(self._analysis[key])
        except KeyError:
            raise KeyError("Key `{}` not found in info file.".format(key))
        if key_type == bool:
            self._analysis[key] = (value == 'True')
        else:
            self._analysis[key] = key_type(value)

    def _set_info_from_file(self, path):

        info_file = open(path, 'r')
        lines = info_file.readlines()
        for line in lines:
            if (line[0] != '#'):
                key = line.split(':')[0]
                key = key.rstrip()
                if key in ['left', 'right']:
                    name = line.split(':')[1].strip()
                    self._field_names[key] = name
                if key in self._analysis.keys():
                    value = line.split(':')[1].strip()
                    self._set_analysis(key, value)
        info_file.close()

<<<<<<< HEAD
    def rule_n(self, n_surrogates):
        '''Apply *Rule N* by Overland and Preisendorfer, 1982.

        The aim of Rule N is to provide a rule of thumb for the significance of
        the obtained singular values via Monte Carlo simulations of
        uncorrelated Gaussian random variables. The obtained singular values
        are scaled such that their sum equals the sum of true singular value
        spectrum.

        Parameters
        ----------
        n : int
            Number of synthetic samples.

        Returns
        -------
        DataArray
            Singular values obtained by Rule N.

        References
        ----------
        * Overland, J.E., Preisendorfer, R.W., 1982. A significance test for
        principal components applied to a cyclone climatology. Mon. Weather
        Rev. 110, 1–4.

        '''
        m = self._n_observations
        n = self._n_variables
        complexify = self._analysis['is_complex']

        svals = []

        for i in tqdm(range(n_surrogates)):
            data = {}
            for k in self._keys:
                data[k] = np.random.standard_normal([m[k], n[k]])
            model = MCA(*list(data.values()))
            model.solve(complexify=complexify)
            svals.append(model._get_svals())
            del(model)

        svals = np.array(svals).T
        ref = self._get_svals()
        svals /= svals.sum(axis=0) / ref.sum()
        return svals
=======
    def rule_thumb(self, n=None):
        '''Uncertainties of singular values based on North's *rule of thumb*.

        In case of compex PCA/MCA, the rule of thumb includes another factor of
        spqrt(2) according to Horel 1984.

        Parameters
        ----------
        n : int, optional
            Number of modes to be returned. By default return all.

        Returns
        -------
        ndarray
            Uncertainties associated to singular values.

        References
        ----------
        North, G, T L. Bell, R Cahalan, and F J. Moeng. 1982.
        “Sampling Errors in the Estimation of Empirical Orthogonal Functions.”
        Monthly Weather Review 110.
        https://doi.org/10.1175/1520-0493(1982)110<0699:SEITEO>2.0.CO;2.

        Horel, JD. 1984. “Complex Principal Component Analysis: Theory and
        Examples.” Journal of Climate and Applied Meteorology 23 (12): 1660–73.
        https://doi.org/10.1175/1520-0450(1984)023<1660:CPCATA>2.0.CO;2.

        '''

        svals = self._get_svals(n)
        n_obs = self._n_observations['left']
        is_complex = self._analysis['is_complex']

        err = svals * np.sqrt(2. / n_obs)

        if is_complex:
            err *= np.sqrt(2)

        return err

    def bootstrapping(
            self, n_runs, n_modes=None, axis=0, on_left=True, on_right=False,
            block_size=1, replace=True, disable_progress=False):
        '''Perform Monte Carlo bootstrapping on model.

        Monte Carlo simulations allow to assess the signifcance of the
        obtained singular values and hence modes by re-performing the analysis
        on synthetic sample data. Using bootstrapping the synthetic data is
        created by resampling the original data.

        Parameters
        ----------
        n_runs : int
            Number of Monte Carlo simulations.
        n_modes : int
            Number of modes to be returned. By default return all modes.
        axis : int
            Whether to resample along time (axis=0) or in space (axis=1).
            The default is 0.
        on_left : bool
            Whether to resample the left field. True by default.
        on_right : bool
            Whether to resample the right field. False by default.
        block_size : int
            Resamples blocks of data of size `block_size`. This is particular
            useful when there is strong autocorrelation (e.g. annual cycle)
            which would be destroyed under standard bootstrapping. This
            procedure is known as moving-block bootstrapping. By default block
            size is 1.
        replace : bool
            Whether to resample with (bootstrap) or without replacement
            (permutation). True by default (bootstrap).
        disable_progress : bool
            Whether to disable progress bar or not. By default False.

        Returns
        -------
        np.ndarray
            2d-array containing the singular values for each Monte Carlo
            simulation.

        References
        ----------
        Efron, B., Tibshirani, R.J., 1993. An Introduction to the Bootstrap.
        Chapman and Hall. 436 pp.

        '''
        # get meta information from original analysis
        complexify = self._analysis['is_complex']
        extend = self._analysis['extend']
        period = self._analysis['theta_period']
        is_rotated = self._analysis['is_rotated']
        n_rot = self._analysis['n_rot']
        power = self._analysis['power']
        is_bivariate = self._analysis['is_bivariate']

        n_modes_max = self._get_max_mode(n_modes, rotated=True)

        keys = []
        if on_left:
            keys.append('left')
        if on_right:
            keys.append('right')
            if not is_bivariate:
                msg = (
                    'No bootstrapping possible. There is no right field. '
                    'Set `on_right=False`.'
                )
                raise ValueError(msg)

        if len(keys) == 0:
            msg = 'Either `on_left` or `on_right` needs to be True.'
            raise ValueError(msg)

        svals_surr = np.zeros([n_modes_max, n_runs])
        for i in tqdm(range(n_runs), disable=disable_progress):
            X_surr = self._get_X(original_scale=False, real=True)
            for k in keys:
                X_surr[k] = block_bootstrap(
                    X_surr[k], axis=axis, block_size=block_size, replace=replace
                )

            model = MCA(*list(X_surr.values()))
            model.solve(
                complexify=complexify, extend=extend, period=period
            )
            if is_rotated:
                model.rotate(n_rot, power)
            svals_surr[:, i] = model._get_svals(n_modes_max)
            del(model)
        return svals_surr
>>>>>>> 542689e1

    def load_analysis(
            self, path,
            fields=None, eofs=None, singular_values=None):
        '''Load a model.

        This method allows to load a models which was saved by
        `.save_analysis()`.

        Parameters
        ----------
        path : str
            Location of the `.info` file created by `.save_analysis()`.
        fields : ndarray
            The original input fields.
        eofs : ndarray
            The obtained EOFs.
        singular_values : ndarray
            The obtained singular values.

        '''
        self._set_info_from_file(path)

        if self._analysis['is_bivariate']:
            self._keys = ['left', 'right']
        else:
            self._keys = ['left']

        self._set_field_meta(fields)
        fields = self._reshape_to_2d(fields)
        self._set_no_nan_idx(fields)
        fields = self._remove_nan_cols(fields)
        self._set_field_means(fields)
        self._set_field_stds(fields)

        self._fields  = self._center(fields)

        if self._analysis['is_normalized']:
            self.normalize()
        if self._analysis['is_complex']:
            self._fields = self._complexify(self._fields)

        self._V = {}
        self._norm = {}
        self._singular_values = singular_values
        self._variance = singular_values
        self._var_idx = np.argsort(singular_values)[::-1]

        for key in self._keys:
            self._norm[key] = np.sqrt(singular_values)

            n_modes                         = eofs[key].shape[-1]
            eofs[key]    = eofs[key].reshape(self._n_variables[key], n_modes)
            VT   = remove_nan_cols(eofs[key].T)
            self._V[key]    = VT.T

        if self._analysis['is_rotated']:
            n_rot = self._analysis['n_rot']
            power = self._analysis['power']
            self.rotate(n_rot, power)

    def summary(self):
        '''Return meta information of the performed analysis.

        '''
        analysis = self._analysis
        strings_only = {k: str(v) for k, v in analysis.items()}
        print(yaml.dump(
            strings_only,
            sort_keys=False,
            default_flow_style=False
        ))<|MERGE_RESOLUTION|>--- conflicted
+++ resolved
@@ -1350,7 +1350,7 @@
         var_names = [titles['var1']]
         if 'right' in self._keys:
             var_names.append(titles['var2'])
-    
+
         # plot PCs
         for i, pc in enumerate(pcs.values()):
             axes_pc[i].plot(pc)
@@ -1547,7 +1547,6 @@
                     self._set_analysis(key, value)
         info_file.close()
 
-<<<<<<< HEAD
     def rule_n(self, n_surrogates):
         '''Apply *Rule N* by Overland and Preisendorfer, 1982.
 
@@ -1593,7 +1592,8 @@
         ref = self._get_svals()
         svals /= svals.sum(axis=0) / ref.sum()
         return svals
-=======
+
+
     def rule_thumb(self, n=None):
         '''Uncertainties of singular values based on North's *rule of thumb*.
 
@@ -1725,7 +1725,6 @@
             svals_surr[:, i] = model._get_svals(n_modes_max)
             del(model)
         return svals_surr
->>>>>>> 542689e1
 
     def load_analysis(
             self, path,
